\documentclass[11pt,a4paper]{article}
\usepackage[hyperref]{acl2017}
\usepackage{url}
\usepackage{times}
\usepackage{latexsym}
\usepackage{amsmath}
\usepackage{float}
\usepackage{svg}

% Please remember to install inkscape and include --shell-escape when
% using pdflatex:
% sudo apt-get install inkscape
% pdflatex --shell-escape sling

% Figures:
% https://docs.google.com/a/ringgaard.com/presentation/d/1QlQnyeG5UbUDEi2x9rxxjCXRQ1Qz9qjaTz__NWX-n8o/edit?usp=sharing

\floatstyle{boxed}
\restylefloat{figure}

%\aclfinalcopy
\def\confidential{DRAFT COPY.  DO NOT DISTRIBUTE.}

\title{SLING: A framework for frame semantic parsing}

\author{
Michael Ringgaard \\ Google Inc. \\ {\tt ringgaard@google.com} \\\And
Rahul Gupta \\ Google Inc. \\ {\tt grahul@google.com} \\\And
Fernando C. N. Pereira \\ Google Inc. \\ {\tt pereira@google.com} \\
}

\begin{document}
\maketitle

\begin{abstract}
We describe SLING, a framework for parsing natural language into
semantic frames. SLING supports general transition-based, neural-network parsing
with bi-directional LSTM input encoding and a Transition Based Recurrent
Unit (TBRU) for output decoding. The parsing model is
trained end-to-end using only the text tokens as input. The
transition system has been designed to output frame graphs directly without
any intervening symbolic representation.
The SLING framework includes an efficient and scalable frame store
implementation as well as a neural network JIT compiler for fast inference
during parsing.
SLING is implemented in C++ and it is available for download on GitHub.
\end{abstract}

\section{Introduction}

Recent advances in machine learning make it practical to train
recurrent multi-level neural network classifiers, allowing us to rethink the
design and implementation of natural language
understanding (NLU) systems.

Earlier machine-learned NLU systems were commonly organized as pipelines of
separately trained stages for syntactic and semantic annotation of text.
A typical  pipeline would start with part-of-speech (POS) tagging, followed by
constituency or dependency parsing for syntactic analysis.
Using the POS tags and parse trees as feature inputs, later stages in the
pipeline could then derive semantically relevant annotations such as entity and
concept mentions, entity types, coreference relationships, and semantic roles
(SRL).

For simplicity and efficiency, each stage in a practical NLU pipeline would just
output its best hypothesis and pass it on to the next stage~\cite{finkel2006}.
Obviously, errors could then accumulate
throughout the pipeline making it much harder for the system to perform
accurately. For instance, F1 on SRL drops by more than 10\% when going from gold
to system parse trees~\cite{toutanova2005}.

However, applications may not need the intermediate annotations produced
by the earlier stages of a NLU pipeline, so it would be preferable if all stages
could be trained together to optimize an objective based on the output
annotations needed for a particular application.

Earlier NLU pipelines often used linear classifiers for each stage.
Linear classifiers achieve simplicity and training efficiency at the expense of
feature complexity, requiring elaborate feature
extraction, many different feature types, and
feature combinations to achieve reasonable accuracy.
With deep learning, we can use embeddings, multiple layers, and recurrent
network connections to reduce the need for complex
feature design. The internal learned representations in model hidden layers
replace the hand-crafted feature combinations and intermediate representations
in pipelined systems.


The SLING parser exploits deep learning to bypass those limitations of classic
pipelined systems.
It is a transition-based parser that outputs frame graphs directly without any
intervening symbolic representation (see Section~\ref{sec:ts}). Transition-based
parsing is often associated with dependency parsing, but we have designed a
specialized transition system that outputs frame graphs instead of dependency
trees.

We use a recurrent feed-forward unit for predicting the actions in the
transition sequence, where the hidden activations from predicting each
transition step are fed back into subsequent steps.
A bidirectional LSTM is used for encoding the input (Figure~\ref{fig:network}).
This neural network architecture has been implemented using DRAGNN~\cite{dragnn}
and TensorFlow~\cite{tensorflow}.

The SLING framework and a semantic parser built in it are now available as
open-source code in GitHub.\footnote{\url{https://github.com/google/sling}}

In Section~\ref{sec:framesem} we introduce \emph{frame semantics}, the
linguistic theory that inspired SLING, as well as the SLING frame store, a
C++ framework for representing and storing semantic frames compactly and
efficiently.
Section~\ref{sec:att} introduces the parser's frame-semantics-oriented attention
mechanism, and Section~\ref{sec:ts} describes the transition system used for
producing frame graphs. Section~\ref{sec:features} describes the features used
by the parser.

\begin{figure*}[t]
  \centering
  \includesvg{network}
  \caption{Neural network architecture of the SLING parser. The input is encoded
  by a bi-directional LSTM and fed into a recurrent feed-forward (FF) unit that
  proposes transition system actions.
  The hidden layer activations and the transition system state are combined to
  create the input feature vector for the next step. The FF unit is
  run repeatedly until the transition system has reached a final state.}
  \label{fig:network}
\end{figure*}

\section{Frame semantics}
\label{sec:framesem}

While frames in SLING are not tied to any particular linguistic theory or
knowledge ontology, they are inspired by \emph{frame semantics}, the
theory of linguistic meaning originally developed by Charles Fillmore~\cite{fillmore1982}.
Frame semantics connects linguistic semantics to encyclopedic knowledge, with the
central idea that understanding the meaning of a word requires access to all
the essential knowledge that relates to that word. A word \emph{evokes} a frame
representing the specific concept it refers to.

A semantic frame is a set of statements that give "characteristic
features, attributes, and functions of a denotatum, and its characteristic
interactions with things necessarily or typically associated with it."~\cite{alan2001}.
A semantic frame can also be viewed as a coherent group of concepts
such that complete knowledge of one of them requires knowledge of all of them.

Frame semantics is not just for individual concepts, but can be generalized
to phrases, entities, constructions, and other larger and more complex linguistic
and ontological units. Semantic frames can be also used in information modeling
for constructing knowledge bases of world knowledge and common sense, and frame
semantics can also form the basis for reasoning about
metaphors~\cite{narayanan1999},
metonymy,
actions~\cite{narayanan1999reasoning},
or perspective~\cite{chang2002}.

\section{Frames in SLING}
\label{sec:slingframes}

At a more technical level, a SLING frame consists of a list of slots, where each
slot has a name (role) and a value. The slot values can be literals like numbers
and strings, or links to other frames. The frames essentially form a directed
graph where the frames are the (typed) nodes and the slots are the labeled
edges. A frame graph can also be viewed as a feature structure~\cite{carpenter2005}
and unification can be used for induction of new frames from existing frames.
Sometimes it is also useful to use frames for representing more basic data
structures like a C struct with fields, a JSON object, or a record in a
database.

SLING frames live inside a \emph{frame store}. A store is a container that
tracks all the frames that have been allocated in the store, and serves as a
memory allocation arena for them. When making a new frame, one
specifies the store where the frame should be allocated. The frame will live in
this store until the store is deleted or the frame is garbage collected because
there no remaining live references to it.\footnote{See the \href{https://github.com/google/sling/blob/master/frame/README.md}{SLING Guide}
for a detailed description of the SLING frame store implementation.}

SLING frames are externally represented in a superset of JSON that allows
references between frames (JSON objects) with the {\tt \#n} syntax. Frames can
be assigned identifiers (\emph{ids}) using the {\tt=\#n} syntax. SLING frames
can  have both numeric and named ids and both slot names and values can be frame
references. Where JSON objects can only represent trees, SLING frames can be
used for representing arbitrary graphs. SLING has special syntax for built-in
slot names:

\begin{table}[h!]
\begin{tabular}{|l|l|l|}
\hline
Syntax & Symbol & RDF \\
\hline
=name & id:name & rdf:ID \\
:name & isa:name & rdf:InstanceOf \\
+name & is:name & rdfs:subClassOf \\
\hline
\end{tabular}
\end{table}

Documents are also represented using frames, where the document frame has slots
for the document text, the tokens, and the mention phrases and the frames they
evoke. See Figure~\ref{fig:slingdoc} for an example.

\begin{figure*}[t]
  \begin{verbatim}
{
  :/s/document
  /s/document/text: "John hit the ball"
  /s/document/tokens: [
    {/s/token/text: "John" /s/token/start: 0  /s/token/length: 4},
    {/s/token/text: "hit"  /s/token/start: 5  /s/token/length: 3},
    {/s/token/text: "the"  /s/token/start: 9  /s/token/length: 3},
    {/s/token/text: "ball" /s/token/start: 13 /s/token/length: 4}
  ]
  /s/document/mention: {
    :/s/phrase /s/phrase/begin: 0
    /s/phrase/evokes: {=#1 :/saft/person }
  }
  /s/document/mention: {
    :/s/phrase /s/phrase/begin: 1
    /s/phrase/evokes: {
      :/pb/hit-01
      /pb/arg0: #1
      /pb/arg1: #2
    }
  }
  /s/document/mention: {
    :/s/phrase /s/phrase/begin: 3
    /s/phrase/evokes: {=#2 :/saft/consumer_good }
  }
}
\end{verbatim}
  \caption{The text ``John hit the ball" in SLING frame notation. The document
  itself is represented by a frame that has the text, an array of tokens and
  the mentions that evoke frames. There are three frames: a person frame (John),
  a consumer good frame (bat) and a hit-01 frame. The hit frame has the person
  frame as the agent (arg0) and the ball frame as the object (arg1).}
  \label{fig:slingdoc}
\end{figure*}

\section{Attention}
\label{sec:att}

The SLING parser is a kind of sequence-to-sequence model that first encodes the
input text token sequence with a biLSTM encoder and then runs the transition
system on that encoding to produce a sequence of transitions, where each
transition updates the system state that combined with the input encoding form
the input for the transition feed-forward cell that predicts the next
transition (Figure~\ref{fig:network}).

Sequence-to-sequence models often rely on an ``attention" mechanism to focus
the decoder on the parts of the input most relevant for producing the next
output symbol. In this work, however, we use a somewhat difference attention
mechanism, loosely inspired on neuroscience models of attention and awareness
~\cite{nelson2017,graziano2013}. In our model, attention focuses on parts of the
frame representation that the parser has created so far, rather than focusing
on (encodings of) input tokens as is common for other sequence-to-sequence
attention mechanisms.

We maintain an \emph{attention buffer} as part of the transition system state.
This an ordered list of frames, where the order represents closeness to the
center of attention. Transition actions maintain the attention buffer, bringing
a frame to the front when the frame is evoked or re-evoked by the input text.
When a new frame is evoked, it will merge the concept and its roles into a new
coherent chunk of meaning, which is represented by the new frame and its
relations to other frames, and this will become the new center of attention.
Our hypothesis is that by maintaining this attention mechanism, we only need to
look at a few recent frames brought into attention to build up the desired
frame graph.

\section{Transition system}
\label{sec:ts}

In the parsing literature, \emph{transition systems} have been
used to construct dependency parse trees from a sequence of state-action pairs
$(s_i,a_i)$. The transition system takes a state $s_i$ and an action $a_i$ and
constructs a new state $s_{i+1}$. This allows you to build a tree structure by
predicting a sequence of actions. For example, the \emph{arc-standard}
transition system \cite{nivre2006} uses {\bf SHIFT}, {\bf LEFT-ARC(label)}, and
{\bf RIGHT-ARC(label)} actions to construct a dependency parse tree from a
sequence of those actions.

We use the same idea to construct a frame graph where frames can be
evoked by phrases in the input. Instead of using a stack, we have the attention
buffer introduced in the previous section, which keeps track of the most salient
frames in the discourse.

The attention buffer is an prioritized list of all the
frames evoked so far. The front of the attention buffer serves as the working
memory for the parser, and the actions operates on those frames. The transition
system simultaneously builds the frame graph and maintains the attention buffer
by moving the frame involved involved in an action to the front of the attention
buffer.

The transition system consists of the following actions:

\begin{itemize}
  \item {\bf SHIFT} -- Moves to next input token. Only valid when not at the
        end of the input buffer.
  \item {\bf STOP} -- Signals that we have reach the end of the parse. This is
        only valid when at the end of the input buffer. Multiple STOP actions
        can be added to the transition sequence, e.g. to make all sequences in a
        beam have the same length. After a STOP is issued, no other actions are
        permitted except more STOP actions.
  \item {\bf EVOKE(type, n)} -- Evokes frame of with type {\bf type} from
        the next {\bf n} tokens in the input. The evoked frame becomes the new
        center of attention, i.e. is inserted at the front of the attention
        buffer.
  \item {\bf REFER(frame, n)} -- Makes a new mention of the next {\bf n} tokens
        in the input evoking an existing frame in the attention buffer. This
        frame is moved to the front of the attention buffer and will become the
        new center of attention.
  \item {\bf CONNECT(source, role, target)} -- Adds slot to {\bf source} frame
        in the attention buffer with name {\bf role} and value {\bf target}
        where {\bf target} is an existing frame in the attention buffer. The
        {\bf source} frame become the new center of attention.
  \item {\bf ASSIGN(source, role, value)} -- Adds slot to {\bf source} frame in
        the attention buffer with name {\bf role} and constant value {\bf value}
        and moves the frame to the center of attention. The {\bf ASSIGN} action
        is used for assigning a constant value to a slot in contrast to
        {\bf CONNECT} where the value is another frame in the attention buffer.
  \item {\bf EMBED(target, role, type)} -- Creates a new frame with
        type {\bf type} and add a slot to it with name {\bf role} and value
        {\bf target} where {\bf target} is an existing frame in the attention
        buffer. The new frame becomes the new center of attention.
  \item {\bf ELABORATE(source, role, type)} -- Creates a new frame with type
        {\bf type} and adds a slot to an existing frame {\bf source} in the
        attention buffer with {\bf role} set to the new frame. The new frame
        becomes the new center of attention.
\end{itemize}

In summary, {\bf EVOKE} and {\bf REFER} are used to evoke frames from text
mentions, while {\bf ELABORATE} and {\bf EMBED} are used to create frames not
directly evoked by text.

This transition system can generate any connected frame graph where the frames
are either directly on indirectly evoked by mention phrases in the text. A frame
can be evoked by multiple mentions and the graph can have cycles.

The transition system can potentially have an unbounded number of actions since
it is parameterized by phrase length and attention buffer indices with can be
arbitrarily large, so in the current implementation, we only consider the
top $k$ frames in the attention buffer $(k=5)$ and do not consider phrases
longer than those in the training corpus.

Multiple transition sequences can generate the same frame annotations, but we
have implemented an oracle sequence generator that takes a document and converts
it to a canonical transition sequence in a way similar to how this is done
for transition-based dependency parsing \cite{nivre2006}, e.g. the sentence
``John hit the ball" will generate the following transition sequence:
\begin{verbatim}
  EVOKE(/saft/person, 1)
  SHIFT
  EVOKE(/pb/hit-01, 1)
  CONNECT(0, /pb/arg0, 1)
  SHIFT
  SHIFT
  EVOKE(/saft/consumer_good, 1)
  CONNECT(1, /pb/arg1, 0)
  SHIFT
  STOP
\end{verbatim}

\section{Features}
\label{sec:features}

The LSTMs only uses lexical features based on the current input word:

\begin{itemize}
  \item The current word itself. During training we initialize the embeddings
  for this feature with pre-trained word embeddings \cite{mikolov2013} for all
  the words in the vocabulary collected from the training data.
  \item The prefixes and suffixes of the current input word. We only use
  prefixes up to three characters in our experiments.
  \item Word shape features based on the characters in the current input word:
  hyphenation, capitalization, punctuation, quotes, and digits. Each of these
  features has its own embedding matrix.
\end{itemize}

The TBRU is a simple feed-forward unit with a single hidden layer.
It takes the hidden activations from the LSTMs as well as the activations from
the hidden layer from the previous steps as raw input features, and maps them
through embedding matrices to get the input vector for the  hidden layer. The
raw input features used are:

\begin{itemize}
  \item The hidden activations from the left-to-right and right-to-left LSTMs
  for the current token in the parser state.
  \item The attention feature looks at the top-5 frames in the attention buffer
  and finds the phrases in the text (if any) that evoked them. The activations
  from the left-to-right and right-to-left LSTMs for the last token in these
  phrases are used as input features. These serve as the continuous lexical
  representations of the top frames in the attention buffer.
  \item The hidden layer activations of the transition steps which evoked or
  brought into focus the top-5 frames in the attention buffer. These serves as a
  continuous representation of the semantic context for these frames, i.e. a
  representation of the state when these frames were evoked most recently.
  \item The history feature uses the hidden activations in the feed-forward
  unit from the previous five steps as feature inputs to the current step.
  \item The roles features extract the role edges between the top-5 frames in
  the attention buffer. These are triples of the form $(s_i, r_i, t_i)$ meaning
  that the frame at position $s_i$ in the attention buffer has a role $r_i$ with
  the frame at position $t_i$ in the attention buffer as its value. Back-off
  features are added for the source roles $(s_i,r_i)$, target role $(r_i, t_i)$,
  and unlabeled roles $(s_i,t_i)$.
\end{itemize}

\section{Experiments}

We used the OntoNotes corpus \cite{ontonotes2006} to construct a corpus
with frame semantic annotations for evaluating the parser. We took the
PropBank SRL layer \cite{palmer2005} and converted the predicate-argument
structures into frame annotations. We also annotated the corpus with
entity frames with entity types using a state-of-the-art entity tagger.
We determined the head token of each argument span and if this coincided
with the span of an existing frame, then we used it as the evoking span for the
argument frame, otherwise we just used the head token as the evoking span of the
argument frame.

The various frame types mentioned above are listed in
Table~\ref{tab:types}. They include 7 conventional entity types,
6 top-level non-entity types (e.g. date), 13 measurement types, and
more than 5400 PropBank frame types. All the frame roles are collapsed onto
/pb/arg0, /pb/arg1, and so on. Our training corpus size was $111,006$
sentences = $2,206,274$ tokens.

\begin{table*}[t]
\begin{tabular}{|l|p{11cm}|}
\hline
{\bf Type set} & {\bf Details} \\
\hline
Entity types & /saft/\{person, location, organization, art, consumer\_good, event, other\} \\
\hline
Top-level non-entity types & /s/\{thing, date, price, measure, time, number\} \\
\hline
Fine-grained measure types & /s/measure/\{area, data, duration, energy, frequency, fuel, length, mass, power, speed, temperate, voltage, volume\} \\
\hline
PropBank SRL types & 5426 types, e.g. /pb/write-01, /pb/tune-02 etc.  \\
\hline
\end{tabular}
\caption{Details of the type-sets used in our experiments.}
\label{tab:types}
\end{table*}

\begin{table}[ht]
\begin{tabular}{|l|r|r|}
\hline
{\bf Action Type} & {\bf \# Unique Args} & {\bf Raw Count} \\
\hline
SHIFT & 1 & 2,206,274 \\
\hline
STOP & 1 & 111,006 \\
\hline
EVOKE & 5,532 & 1,080,365 \\
\hline
CONNECT & 1,421 & 635,734 \\
\hline
ASSIGN & 13 & 5,430 \\
\hline
{\bf Total} & 6,968 & 4,038,809 \\
\hline
\end{tabular}
\caption{Per transition-type statistics of the transitions used to generate
the gold frames in the OntoNotes training corpus.}
\label{tab:action-table}
\end{table}

Table~\ref{tab:action-table} presents the statistics of the transitions required
to generate the gold frames in the training corpus. As expected, we saw one
SHIFT action per training token, and one STOP action per training sentence.
We saw the EVOKE action take $5532$ unique (length, type) arguments in the
corpus, for a raw count of roughly $1.08$ million. Overall our action space
had $6968$ actions, which is also the size of the softmax layer of our TBRU
decoder.

\noindent{{\bf Hyperparameters:}} Our final set of hyperparameters after
performing a grid search was: learning\_rate = $0.0005$,
optimizer = Adam~\cite{kingma2014} with $\beta_1 = 0.01, \beta_2 = 0.999,
\epsilon = 1e-5$, no dropout, gradient clipping at $1.0$, exponential moving
average, no layer normalization, and a training batch size of $8$.

We stopped training after $120,000$ steps, where each step corresponds to
processing one training batch, and evaluated on the dev corpus
($15,084$ sentences) after every checkpoint (= $2,000$ steps).
Figure~\ref{fig:dev-eval} shows the how the various evaluation metrics evolve
as training progresses. Section~\ref{sec:eval} contains the details of these
metrics are evaluated. We picked the checkpoint with the best `Slot F1` score.

\begin{figure}
\centering
\includegraphics[width=\columnwidth]{dev-eval.pdf}
  \caption{Various frame graph accuracies over the dev set as training progresses.
	Training was stopped at $120,000$ iterations since we saw very little
	improvement after that.}
  \label{fig:dev-eval}
\end{figure}

\section{Evaluation}
\label{sec:eval}

An annotated document consists of a number of connected frames and as well as
phrases, i.e. token spans, evoking these frames. We evaluate the accuracy of the
annotations by comparing the generated frames with the gold standard frame
annotations from the evaluation corpus.

The documents are matched by constructing a virtual graph where the document
is the start node. The document node is then connected to the spans and the
spans are connected to the frames that the spans evoke. This graph is then
extended by following the frame-to-frame links via the roles. Accuracy is
computed by aligning the golden and predicted graphs and computing precision,
recall, and F1. These accuracies are separately computed for the spans, frames,
types of those frame, roles that link to other frames (referred to as 'roles'),
and roles that link to global constants (referred to as 'labels').

We also report two aggregates of the accuracies above: (a) {\em Slot}, which is
an aggregate of {\em Type}, {\em Role}, and {\em Label}, and (b) {\em Combined},
which is an aggregate of {\em Span}, {\em Frame}, {\em Type}, {\em Role}, and
{\em Label}.

We rate the checkpoints using the Slot-F1 metric and select the checkpoint that
has the best Slot-F1. Intuitively, a high {\em Slot} score reflects that the
right type of frames are being evoked, along with the right set of slots and
links to other frames.

In Figure~\ref{fig:dev-eval}, we can see that as training progresses,
<<<<<<< HEAD
the model learns to output the spans and frames evoked from those spans with a fairly
high accuracy (SPAN F1 $\approx$ FRAME F1 $\approx$ $94\%$). It also gets the
type of those frames right with a TYPE F1 of $= 86.26\%$. Our ROLE F1 though
is lower at just $68.98\%$. ROLE F1 measures the accuracy of correctly getting
the frame-frame link, including the label of the link. Some error analysis is required
to ascertain the aspect(s) of frame-frame links missed by the model. Also note that
currently the {\em roles} feature is the only one that captures inter-frame link information.
Augmenting this with more features should help improve ROLE accuracy, and we shall
consider investigating this in our future work.

Finally, we take the best checkpoint (with SLOT F1 $= 79.95\%$ at $110,000$ steps),
and evaluate it over the test corpus.
Table~\ref{tab:eval} lists the accuracy of this model on the test and dev corpora.
With the except of LABEL accuracies, all the other metrics exhibit less than half a percent
difference between the test and dev corpora. This illustrates that despite the lack of
dropout, the model hasn't overfit and generalizes well to unseen text. As far the disparity
on LABEL is concerned (LABEL F1 of $95.91$ on dev vs $93.82$ on test), we note that the LABEL
accuracies are the slowest to improve while training.
In Figure~\ref{fig:dev-eval}, we can see that LABEL F1 starts close to zero, and although it
improves to $95.91$, it still shows signs of further improvement when training was stopped,
in contrast to other metrics which practically plateau out.
For example, between iterations 100,000 and 120,000, LABEL F1 improved by $0.4\%$, while
TYPE F1 and FRAME F1 only improved by less than $0.05\%$.
=======
the model learns to output the spans and frames evoked from those spans with
a fairly high accuracy (SPAN F1 $\approx$ FRAME F1 $\approx$ $94\%$). It also
gets the type of those frames right with a TYPE F1 of $= 86.26\%$. Our ROLE F1
though is lower at just $68.98\%$. ROLE F1 measures the accuracy of correctly
getting the frame-frame link, including the label of the link. Some error
analysis is required to ascertain the aspect(s) of frame-frame links missed by
the model. Also note that currently the {\em roles} feature is the only one
that captures inter-frame link information.
Augmenting this with more features should help improve ROLE accuracy, and we
shall consider investigating this in our future work.

Finally, we take the best checkpoint (with SLOT F1 $= 79.95\%$ at $110,000$ steps),
and evaluate it over the test corpus.
Table~\ref{tab:eval} lists the accuracy of this model on the test and dev
corpora.
With the except of LABEL accuracies, all the other metrics exhibit less than
half a percent difference between the test and dev corpora. This illustrates
that despite the lack of dropout, the model hasn't overfit and generalizes well
to unseen text.
As far the disparity on LABEL is concerned (LABEL F1 of $95.91$ on dev
vs $93.82$ on test), we note that the LABEL accuracies are the slowest to
improve while training.
In Figure~\ref{fig:dev-eval}, we can see that LABEL F1 starts close to zero,
and although it improves to $95.91$, it still shows signs of further improvement
when training was stopped, in contrast to other metrics which practically
plateau out.
For example, between iterations 100,000 and 120,000, LABEL F1 improved by
$0.4\%$, while TYPE F1 and FRAME F1 only improved by less than $0.05\%$.
>>>>>>> 3e5cc7dc

\begin{table}[ht]
\begin{tabular}{|ll|r|r|}
\hline
{\bf Metric} & & {\bf Dev} & {\bf Test} \\
\hline
Num Tokens & & 291,746  & 216,473  \\
\hline
Num Sentences &   & 15,084 & 11,623  \\
\hline
\hline
Span & Precision & 93.46  & 93.16 \\
\hline
& Recall & 94.15 & 94.35 \\
\hline
& F1 & 93.80 & 93.75 \\
\hline
Frame & Precision & 93.54 & 93.29 \\
\hline
& Recall & 94.07 & 94.02 \\
\hline
& F1 & 93.80 & 93.65\\
\hline
Type & Precision & 86.00  & 85.97 \\
\hline
& Recall & 86.51 & 86.65 \\
\hline
& F1 & 86.26 & 86.31 \\
\hline
Role & Precision & 69.75 & 69.35 \\
\hline
& Recall & 68.22 & 68.62 \\
\hline
& F1 & 68.98 &68.98 \\
\hline
Label & Precision & 96.63 &95.12 \\
\hline
& Recall & 95.19 & 92.56 \\
\hline
& F1 & 95.91 & 93.82 \\
\hline
Slot & Precision & 80.13 & 79.92 \\
\hline
& Recall & 79.77 & 80.00 \\
\hline
& F1 & 79.95 & 79.96 \\
\hline
Combined & Precision & 87.56 & 87.31 \\
\hline
& Recall & 87.70 & 87.85 \\
\hline
& F1 & 87.63 & 87.58 \\
\hline
\end{tabular}
\caption{Evaluation of the model on the dev and test corpora. The model was
chosen via the Slot-F1 metric over the dev corpus during training.}
\label{tab:eval}
\end{table}


\section{Parser runtime}

The SLING parser uses TensorFlow~\cite{tensorflow} for training but it also
supports annotating text with frame annotations at runtime. It can take
advantage of batching and multi-threading to speed up parsing. However, in
practical applications of the parser, it is often not convenient to have to
batch documents for processing, so in order to have a realistic benchmark, we
set the batch size to one at runtime. In this configuration, the
TensorFlow-based SLING parser runs at 200 tokens per CPU second.

In order to speed up parsing at runtime, we have implemented \emph{Myelin}, a
just-in-time compiler for neural networks. It compiles the network cells into
x64 machine code at runtime. The generated code takes the CPU features of the
machine into account when generating the code and can take advantage of
specialized features like SSE, AVX, and FMA3.
At runtime, the tensor shapes as well as the parameters of the model are
fixed.
This allows us to make transformations of the network, fold constants, unroll
loops, pre-compute embeddings, etc. The JIT compiler can also fix the data
instance layout at compile-time speeding up access to data at runtime.

The Myelin-based SLING parser runs at 2500 tokens per CPU second, which is more
than ten times faster than the TensorFlow-based SLING parser
(Table~\ref{tab:runtime}).

\begin{table}[!t]
\centering
\begin{tabular}{|l|r|r|r|}
\hline
Runtime    & Speed     & Runtime      & Load      \\
           &           & size         & time      \\
\hline
TF         &  200 TPS  & 37.000 KB    & 10 secs   \\
Myelin     & 2500 TPS  &    500 KB    & 0.5 secs  \\
\hline
\end{tabular}
\caption{Comparison between TensorFlow-based SLING parser runtime and the
Myelin-based parser runtime using JIT compilation.
Speed is measured as tokens parsed per CPU second, i.e. user+sys in time(1).}
\label{tab:runtime}
\end{table}

\begin{figure}[t]
  \centering
  \includesvg[width = 200pt]{runtime}
  \caption{Runtime profile for running the Myelin-based SLING parser with the
  left-to-right LSTM (LR LSTM), right-to-left LSTM (RL LSTM), Feed-forward
  excluding logits (FF), Logits for output actions (LOGITS), and transition
  system and feature extraction (TS).}
  \label{fig:runtime}
\end{figure}

The Myelin-based SLING parser is independent of TensorFlow so it only needs to
link with the Myelin runtime (less than 500 KB) instead of the TensorFlow
runtime library (37 MB), and it is also much faster to initialize (0.5 seconds
including compilation time) than the TensorFlow-based parser (10 seconds).
Figure~\ref{fig:runtime} shows a breakdown of the CPU time for the Myelin-based
parser runtime.

Half the time is spent computing the logits for the output
actions. This is expensive because the OntoNotes-based corpus has 6968 actions,
where the vast majority of the actions are of a form like
{\bf EVOKE(/pb/hit-01, 1)}, one for each PropBank roleset predicate in the
training data. Table~\ref{tab:action-table} shows that only about 26\% of all the
actions are EVOKE actions. The output layer of the FF unit could be turned into
a cascaded classifier, where if the first classifier predicts a generic
{\bf EVOKE(/pb/predicate, 1)} action, it would use a secondary classifier to
predict the predicate type. This could almost double the speed of the parser.

\bibliography{sling}
\bibliographystyle{acl_natbib}

\end{document}<|MERGE_RESOLUTION|>--- conflicted
+++ resolved
@@ -519,31 +519,6 @@
 links to other frames.
 
 In Figure~\ref{fig:dev-eval}, we can see that as training progresses,
-<<<<<<< HEAD
-the model learns to output the spans and frames evoked from those spans with a fairly
-high accuracy (SPAN F1 $\approx$ FRAME F1 $\approx$ $94\%$). It also gets the
-type of those frames right with a TYPE F1 of $= 86.26\%$. Our ROLE F1 though
-is lower at just $68.98\%$. ROLE F1 measures the accuracy of correctly getting
-the frame-frame link, including the label of the link. Some error analysis is required
-to ascertain the aspect(s) of frame-frame links missed by the model. Also note that
-currently the {\em roles} feature is the only one that captures inter-frame link information.
-Augmenting this with more features should help improve ROLE accuracy, and we shall
-consider investigating this in our future work.
-
-Finally, we take the best checkpoint (with SLOT F1 $= 79.95\%$ at $110,000$ steps),
-and evaluate it over the test corpus.
-Table~\ref{tab:eval} lists the accuracy of this model on the test and dev corpora.
-With the except of LABEL accuracies, all the other metrics exhibit less than half a percent
-difference between the test and dev corpora. This illustrates that despite the lack of
-dropout, the model hasn't overfit and generalizes well to unseen text. As far the disparity
-on LABEL is concerned (LABEL F1 of $95.91$ on dev vs $93.82$ on test), we note that the LABEL
-accuracies are the slowest to improve while training.
-In Figure~\ref{fig:dev-eval}, we can see that LABEL F1 starts close to zero, and although it
-improves to $95.91$, it still shows signs of further improvement when training was stopped,
-in contrast to other metrics which practically plateau out.
-For example, between iterations 100,000 and 120,000, LABEL F1 improved by $0.4\%$, while
-TYPE F1 and FRAME F1 only improved by less than $0.05\%$.
-=======
 the model learns to output the spans and frames evoked from those spans with
 a fairly high accuracy (SPAN F1 $\approx$ FRAME F1 $\approx$ $94\%$). It also
 gets the type of those frames right with a TYPE F1 of $= 86.26\%$. Our ROLE F1
@@ -572,7 +547,6 @@
 plateau out.
 For example, between iterations 100,000 and 120,000, LABEL F1 improved by
 $0.4\%$, while TYPE F1 and FRAME F1 only improved by less than $0.05\%$.
->>>>>>> 3e5cc7dc
 
 \begin{table}[ht]
 \begin{tabular}{|ll|r|r|}
