--- conflicted
+++ resolved
@@ -242,19 +242,11 @@
  public:
   bool Transform(Flow *flow) override {
     int updates = 0;
-<<<<<<< HEAD
-    for (Flow::Operation *op : flow->Find("Negate|1:Add")) {
-      Flow::Operation *add = op;
-      Flow::Operation *negate = add->inputs[1]->producer;
-      if (negate->outputs[0]->consumers.size() == 1) {
-        flow->Eliminate(negate);
-=======
     for (Flow::Operation *op : flow->Find("Neg|1:Add")) {
       Flow::Operation *add = op;
       Flow::Operation *neg = add->inputs[1]->producer;
       if (neg->outputs[0]->consumers.size() == 1) {
         flow->Eliminate(neg);
->>>>>>> 8ccca187
         add->type = "Sub";
         updates++;
       }
