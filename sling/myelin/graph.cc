--- conflicted
+++ resolved
@@ -192,16 +192,10 @@
     str->append("\" ");
 
     str->append(" tooltip=\"");
-<<<<<<< HEAD
-    if (var->data) str->append("const ");
-    if (var->in) str->append("in ");
-    if (var->out) str->append("out ");
-=======
     if (var->constant()) str->append("const ");
     if (var->learnable()) str->append("learnable ");
     if (var->in()) str->append("in ");
     if (var->out()) str->append("out ");
->>>>>>> 8ccca187
     str->append("var ");
     str->append(var->name);
     if (!var->aliases.empty()) {
@@ -318,11 +312,7 @@
   for (Flow::Operation *op : flow.ops()) {
     for (int i = 0; i < op->inputs.size(); ++i) {
       Flow::Variable *input = op->inputs[i];
-<<<<<<< HEAD
-      if (input->producer != nullptr && !input->in && !input->out) {
-=======
       if (input->producer != nullptr && !input->in() && !input->out()) {
->>>>>>> 8ccca187
         AppendOpId(&str, input->producer);
         str.append(" -> ");
         AppendOpId(&str, op);
