#include <math.h>
#include <stdio.h>
#include <string.h>
#include <condition_variable>
#include <iostream>
#include <random>
#include <string>
#include <sys/time.h>
#include <unistd.h>

#include "sling/base/clock.h"
#include "sling/base/init.h"
#include "sling/base/flags.h"
#include "sling/base/logging.h"
#include "sling/base/types.h"
#include "sling/file/file.h"
#include "sling/file/recordio.h"
#include "sling/frame/serialization.h"
#include "sling/frame/store.h"
#include "sling/myelin/builder.h"
#include "sling/myelin/compute.h"
#ifdef __linux__
#include "sling/myelin/elf-linker.h"
#endif
#include "sling/myelin/flow.h"
#include "sling/myelin/gradient.h"
#include "sling/myelin/graph.h"
#include "sling/myelin/learning.h"
#include "sling/myelin/profile.h"
#include "sling/myelin/kernel/tensorflow.h"
#include "sling/nlp/document/document.h"
#include "sling/nlp/document/lexical-encoder.h"
#include "sling/nlp/document/lexicon.h"
#include "sling/util/mutex.h"
#include "sling/util/thread.h"
#include "third_party/jit/cpu.h"

const int cpu_cores = sling::jit::CPU::Processors();

DEFINE_string(train, "local/data/corpora/stanford/train.rec", "Train corpus");
DEFINE_string(dev, "local/data/corpora/stanford/dev.rec", "Test corpus");
DEFINE_string(embeddings, "", "Pre-trained word embeddings");
DEFINE_bool(dump, false, "Dump flow");
DEFINE_bool(dump_cell, false, "Dump flow");
DEFINE_bool(profile, false, "Profile tagger");
DEFINE_int32(epochs, 1000000, "Number of training epochs");
DEFINE_int32(lstm, 128, "LSTM size");
DEFINE_int32(report, 25000, "Report status after every n sentence");
DEFINE_double(alpha, 1.0, "Learning rate");
DEFINE_double(minalpha, 0.01, "Minimum learning rate");
DEFINE_double(eta, 0.0001, "Learning rate for Adam");
DEFINE_double(beta1, 0.9, "Decay rate for the first moment estimates");
DEFINE_double(beta2, 0.999, "Decay rate for the second moment estimates");
DEFINE_double(epsilon, 1e-8, "Underflow correction");
DEFINE_double(lambda, 0.0, "Regularization parameter");
DEFINE_double(decay, 0.5, "Learning rate decay rate");
DEFINE_double(clip, 1.0, "Gradient norm clipping");
DEFINE_int32(seed, 0, "Random number generator seed");
DEFINE_int32(batch, 64, "Number of epochs between gradient updates");
DEFINE_bool(shuffle, true, "Shuffle training corpus");
DEFINE_bool(heldout, true, "Test tagger on heldout data");
DEFINE_int32(threads, cpu_cores, "Number of threads for training");
DEFINE_int32(rampup, 10, "Number of seconds between thread starts");
DEFINE_int32(maxrampup, 60, "Maximum thread start delay");
DEFINE_bool(lock, true, "Locked gradient updates");
DEFINE_int32(lexthres, 0, "Lexicon threshold");
DEFINE_string(flow, "", "Flow file for saving trained POS tagger");
DEFINE_bool(adam, false, "Use Adam optimizer");
<<<<<<< HEAD
DEFINE_bool(avx512, false, "Enable AVX-512 code generation");
DEFINE_bool(disable_avx512, false, "Disable AVX-512 code generation");
=======
DEFINE_bool(optacc, false, "Decay learning rate based on accuracy");
>>>>>>> 2bce7f6c

using namespace sling;
using namespace sling::myelin;
using namespace sling::nlp;

int64 flops_counter = 0;

double WallTime() {
  struct timeval tv;
  gettimeofday(&tv, nullptr);
  return tv.tv_sec + tv.tv_usec / 1000000.0;
}

// POS tagger model.
struct TaggerModel {
  void Initialize(Network &net) {
    tagger = net.GetCell("tagger");
    lr = net.GetParameter("tagger/lr");
    rl = net.GetParameter("tagger/rl");
    logits = net.GetParameter("tagger/logits");

    dtagger = net.GetCell("gradients/tagger");
    primal = net.GetParameter("gradients/tagger/primal");
    dlr = net.GetParameter("gradients/tagger/d_lr");
    drl = net.GetParameter("gradients/tagger/d_rl");
    dlogits = net.GetParameter("gradients/tagger/d_logits");
  }

  // Forward parameters.
  Cell *tagger;
  Tensor *rl;
  Tensor *lr;
  Tensor *logits;

  // Backward parameters.
  Cell *dtagger;
  Tensor *primal;
  Tensor *dlr;
  Tensor *drl;
  Tensor *dlogits;
};

// POS tagger.
class Tagger {
 public:
  typedef std::vector<Document *> Corpus;

  Tagger() {
    // Bind symbol names.
    names_ = new DocumentNames(&store_);
    names_->Bind(&store_);
    n_pos_ = store_.Lookup("/s/token/pos");

    // Set up kernel library.
    RegisterTensorflowLibrary(&library_);

#ifdef __linux__
    net_.set_linker(&linker_);
#endif
    if (FLAGS_profile) {
      net_.options().profiling = true;
      net_.options().global_profiler = true;
    }
    net_.options().flops_address = &flops_counter;

    spec_.lexicon.normalize_digits = true;
  }

  ~Tagger() {
    for (auto *s : train_) delete s;
    for (auto *s : dev_) delete s;
    names_->Release();
    delete optimizer_;
  }

  // Read corpus from file.
  void ReadCorpus(const string &filename, Corpus *corpus) {
    RecordFileOptions options;
    RecordReader input(filename, options);
    Record record;
    while (input.Read(&record).ok()) {
      StringDecoder decoder(&store_, record.value.data(), record.value.size());
      Document *document = new Document(decoder.Decode().AsFrame(), names_);
      corpus->push_back(document);
      for (auto &t : document->tokens()) {
        FrameDatum *datum = store_.GetFrame(t.handle());
        Handle tag = datum->get(n_pos_);
        auto f = tagmap_.find(tag);
        if (f == tagmap_.end()) {
          int index = tagmap_.size();
          tagmap_[tag] = index;
        }
      }
    }
  }

  // Read training and test corpora.
  void ReadCorpora() {
    // Read documents.
    ReadCorpus(FLAGS_train, &train_);
    ReadCorpus(FLAGS_dev, &dev_);

    // Align tag set size. REMOVE!!!
    tagmap_[store_.Lookup("EXTRA1")] = -1;
    tagmap_[store_.Lookup("EXTRA2")] = -1;
    tagmap_[store_.Lookup("EXTRA3")] = -1;

    num_tags_ = tagmap_.size();

    LOG(INFO) << "Train sentences: " << train_.size();
    LOG(INFO) << "Dev sentences: " << dev_.size();
    LOG(INFO) << "Tags: " << num_tags_;
  }

  // Build tagger flow.
  void BuildFlow(Flow *flow, bool learn) {
    BiLSTM::Outputs lstm;
    if (learn) {
      // Build lexicon.
      std::unordered_map<string, int> words;
      for (Document *s : train_) {
        for (const Token &t : s->tokens()) words[t.text()]++;
      }
      if (!FLAGS_embeddings.empty()) {
        for (Document *s : dev_) {
          for (const Token &t : s->tokens()) words[t.text()]++;
        }
      }
      Vocabulary::HashMapIterator vocab(words);

      // Build document input encoder.
      lstm = encoder_.Build(flow, library_, spec_, &vocab, FLAGS_lstm, true);
    } else {
      lstm = encoder_.Build(flow, library_, spec_, nullptr, FLAGS_lstm, false);
    }

    // Build flow for POS tagger.
    FlowBuilder tf(flow, "tagger");
    auto *tagger = tf.func();
    auto *lr = tf.Placeholder("lr", lstm.lr->type, lstm.lr->shape, true);
    auto *rl = tf.Placeholder("rl", lstm.rl->type, lstm.rl->shape, true);
    auto *logits = tf.FFLayer(tf.Concat({lr, rl}), num_tags_, true);

    flow_.Connect({lr, lstm.lr});
    flow_.Connect({rl, lstm.rl});

    if (learn) {
      // Build gradient for tagger.
      Gradient(flow, tagger, library_);
      auto *dlogits = flow->Var("gradients/tagger/d_logits");

      // Build loss computation.
      loss_.Build(flow, logits, dlogits);

      // Build optimizer.
      if (FLAGS_adam) {
        LOG(INFO) << "Using Adam optimizer";
        AdamOptimizer *adam = new AdamOptimizer();
        adam->set_learning_rate(FLAGS_eta);
        adam->set_decay(FLAGS_decay);
        adam->set_beta1(FLAGS_beta1);
        adam->set_beta2(FLAGS_beta2);
        adam->set_clipping_threshold(FLAGS_clip);
        adam->set_epsilon(FLAGS_epsilon);
        optimizer_ = adam;
        alpha_ = FLAGS_eta;
      } else {
        LOG(INFO) << "Using SGD optimizer";
        GradientDescentOptimizer *sgd = new GradientDescentOptimizer();
        sgd->set_learning_rate(FLAGS_alpha);
        sgd->set_decay(FLAGS_decay);
        sgd->set_lambda(FLAGS_lambda);
        sgd->set_clipping_threshold(FLAGS_clip);
        optimizer_ = sgd;
        alpha_ = FLAGS_alpha;
      }
      optimizer_->Build(flow);

      num_words_ = encoder_.lex().lexicon().size();
      LOG(INFO) << "Words: " << num_words_;
    }
  }

  // Build flow for learning.
  void Build() {
    BuildFlow(&flow_, true);
  }

  // Compile model.
  void Compile() {
    // Output raw DOT graph.
    GraphOptions opts;
    FlowToDotGraphFile(flow_, opts, "/tmp/postagger-raw.dot");

    // Analyze flow.
    Clock analyze_clock;
    analyze_clock.start();
    flow_.Analyze(library_);
    analyze_clock.stop();

    // Dump flow.
    if (FLAGS_dump) {
      std::cout << flow_.ToString();
    }

    // Output DOT graph.
    FlowToDotGraphFile(flow_, opts, "/tmp/postagger.dot");

    // Compile network.
    Clock compile_clock;
    compile_clock.start();
    CHECK(net_.Compile(flow_, library_));
    compile_clock.stop();
    LOG(INFO) << "Analyze: " << analyze_clock.ms() << " ms, compile: "
              << compile_clock.ms() << " ms";

    // Dump cells.
    if (FLAGS_dump_cell) {
      for (Cell *cell : net_.cells()) std::cout << cell->ToString();
    }

#ifdef __linux__
    // Write object file with generated code.
    linker_.Link();
    linker_.Write("/tmp/postagger.o");
#endif

    // Initialize model.
    encoder_.Initialize(net_);
    model_.Initialize(net_);
    loss_.Initialize(net_);
    optimizer_->Initialize(net_);
  }

  // Initialize model weights.
  void Initialize() {
    // Initialize parameters with small random weights.
    std::mt19937 prng(FLAGS_seed);
    std::normal_distribution<float> normal(0.0, 1e-4);
    for (Tensor *tensor : net_.globals()) {
      if (tensor->learnable() && tensor->rank() == 2) {
        TensorData data(tensor->data(), tensor);
        for (int r = 0; r < data.dim(0); ++r) {
          for (int c = 0; c < data.dim(1); ++c) {
            data.at<float>(r, c) = normal(prng);
          }
        }
      }
    }

    // Load pre-trained word embeddings.
    if (!FLAGS_embeddings.empty()) {
      int n = encoder_.LoadWordEmbeddings(FLAGS_embeddings);
      LOG(INFO) << "Loaded " << n << " pretrained word embeddings";
    }
  }

  // Train model.
  void Train() {
    // Start training workers.
    LOG(INFO) << "Start training";
    if (FLAGS_report > FLAGS_epochs) FLAGS_report = FLAGS_epochs;
    start_ = WallTime();
    WorkerPool pool;
    pool.Start(FLAGS_threads, [this](int index) { Worker(index); });

    // Evaluate model at regular intervals.
    for (;;) {
      // Wait for next eval.
      {
        std::unique_lock<std::mutex> lock(eval_mu_);
        eval_model_.wait(lock);
      }

      // Evaluate model.
      float loss = loss_sum_ / loss_count_;
      loss_sum_ = 0.0;
      loss_count_ = 0;
      float acc = FLAGS_heldout ? Evaluate(&dev_) : exp(-loss) * 100.0;

      double end = WallTime();
      float secs = end - start_;
      int tps = (num_tokens_ - prev_tokens_) / secs;
      int64 flops = flops_counter - prev_flops_;
<<<<<<< HEAD
      float gflops = flops / secs / 1e9;
      int contention = optimizer_time_ / secs * 100;
=======
      int gflops = flops / secs / 1e9;
>>>>>>> 2bce7f6c

      LOG(INFO) << epoch_ << " epochs, "
                << contention << "% contention, "
                << num_workers_ << " workers, "
                << tps << " tokens/s, "
                << gflops << " GFLOPS, "
                << "loss=" << loss
                << ", accuracy=" << acc;

      prev_tokens_ = num_tokens_;
      prev_flops_ = flops_counter;
      optimizer_time_ = 0.0;
      start_ = WallTime();

      // Decay learning rate if loss increases or accuracy drops.
      bool decay = false;
      if (FLAGS_optacc) {
        if (acc < prev_acc_ && prev_acc_ != 0.0) decay = true;
      } else {
        if (loss > prev_loss_ && prev_loss_ != 0.0) decay = true;
      }
      if (decay) {
        alpha_ = optimizer_->DecayLearningRate();
      }
      prev_loss_ = loss;
      prev_acc_ = acc;

      // Check is we are done.
      if (epoch_ >= FLAGS_epochs) break;
    }

    // Wait until workers completes.
    pool.Join();
  }

  // Trainer worker thread.
  void Worker(int index) {
    // Ramp-up peiod.
    sleep(std::min(index * FLAGS_rampup, FLAGS_maxrampup));
    update_mu_.Lock();
    num_workers_++;
    update_mu_.Unlock();

    // Lexical encoder learner.
    LexicalEncoderLearner encoder(encoder_);

    // POS tagger instance.
    Instance tagger(model_.tagger);

    // Allocate gradients.
    std::vector<Instance *> gradients;
    Instance gtagger(model_.dtagger);
    encoder.CollectGradients(&gradients);
    gradients.push_back(&gtagger);

    std::mt19937 prng(FLAGS_seed + index);
    std::uniform_real_distribution<float> rndprob(0.0, 1.0);
    int num_sentences = train_.size();
    int iteration = 0;
    float local_loss_sum = 0.0;
    int local_loss_count = 0;
    int local_tokens = 0;
    while (true) {
      // Select next sentence to train on.
      int sample = (FLAGS_shuffle ? prng() : iteration) % num_sentences;
      Document *sentence = train_[sample];
      int length = sentence->num_tokens();
      iteration++;

      // Run sentence through lexical encoder.
      auto lstm = encoder.Compute(*sentence, 0, length);

      // Run tagger and compute loss.
      auto grad = encoder.PrepareGradientChannels(length);
      for (int i = 0; i < length; ++i) {
        // Set hidden state from LSTMs as input to tagger.
        tagger.Set(model_.lr, lstm.lr, i);
        tagger.Set(model_.rl, lstm.rl, i);

        // Compute forward.
        tagger.Compute();

        // Compute loss and gradient.
        int target = Tag(sentence->token(i));
        float *logits = tagger.Get<float>(model_.logits);
        float *dlogits = gtagger.Get<float>(model_.dlogits);
        float loss = loss_.Compute(logits, target, dlogits);
        local_loss_sum += loss;
        local_loss_count++;

        // Backpropagate loss gradient through tagger.
        gtagger.Set(model_.primal, &tagger);
        gtagger.Set(model_.dlr, grad.lr, i);
        gtagger.Set(model_.drl, grad.rl, i);
        gtagger.Compute();
      }

      // Propagate tagger gradient through encoder.
      encoder.Backpropagate();
      local_tokens += length;

      // Apply gradients to model.
      if (iteration % FLAGS_batch == 0) {
        if (FLAGS_lock) update_mu_.Lock();
<<<<<<< HEAD
        Clock timer;
        timer.start();
        if (!FLAGS_adam) {
          auto *sgd = static_cast<GradientDescentOptimizer *>(optimizer_);
          sgd->set_alpha(alpha_);
        }
=======
>>>>>>> 2bce7f6c
        optimizer_->Apply(gradients);
        timer.stop();
        loss_sum_ += local_loss_sum;
        loss_count_ += local_loss_count;
        num_tokens_ += local_tokens;
        optimizer_time_ += timer.secs();
        if (FLAGS_lock) update_mu_.Unlock();

        gtagger.Clear();
        encoder.Clear();
        local_loss_sum = 0;
        local_loss_count = 0;
        local_tokens = 0;
      }

      // Check if new evaluation should be triggered.
      std::unique_lock<std::mutex> lock(eval_mu_);
      if (epoch_ % FLAGS_report == 0) eval_model_.notify_one();

      // Next epoch.
      if (epoch_ >= FLAGS_epochs) break;
      epoch_++;
    }
  }

  // Finish tagger model.
  void Done() {
    // Output profiling information.
    if (FLAGS_profile) {
      for (Cell *cell : net_.cells()) {
        Profile profile(cell->profile_summary());
        string report = profile.ASCIIReport();
        std::cout << report << "\n";
      }
    }

    // Save trained model.
    if (!FLAGS_flow.empty()) {
      LOG(INFO) << "Saving model to " << FLAGS_flow;
      Flow flow;
      BuildFlow(&flow, false);
      net_.SaveLearnedWeights(&flow);
      encoder_.SaveLexicon(&flow);
      flow.Save(FLAGS_flow);
    }
  }

  // Evaulate model on corpus returning accuracy.
  float Evaluate(Corpus *corpus) {
    // Create tagger instance with channels.
    LexicalEncoderInstance encoder(encoder_);
    Instance tagger(model_.tagger);

    // Run tagger on corpus and compare with gold tags.
    int num_correct = 0;
    int num_wrong = 0;
    for (Document *s : *corpus) {
      int length = s->num_tokens();
      auto lstm = encoder.Compute(*s, 0, length);
      for (int i = 0; i < length; ++i) {
        // Set up inputs from LSTMs.
        tagger.Set(model_.lr, lstm.lr, i);
        tagger.Set(model_.rl, lstm.rl, i);

        // Compute forward.
        tagger.Compute();

        // Compute predicted tag.
        float *predictions = tagger.Get<float>(model_.logits);
        int best = 0;
        for (int t = 1; t < num_tags_; ++t) {
          if (predictions[t] > predictions[best]) best = t;
        }

        // Compare with golden tag.
        int target = Tag(s->token(i));
        if (best == target) {
          num_correct++;
        } else {
          num_wrong++;
        }
      }
    }

    // Return accuracy.
    return num_correct * 100.0 / (num_correct + num_wrong);
  }

  // Return tag for token.
  int Tag(const Token &token) {
    FrameDatum *datum = store_.GetFrame(token.handle());
    return tagmap_[datum->get(n_pos_)];
  }

 private:
  LexicalFeatures::Spec spec_;  // feature specification
  Store store_;                 // document store
  DocumentNames *names_;        // document symbol names
  Handle n_pos_;                // part-of-speech role symbol
  HandleMap<int> tagmap_;       // mapping from tag symbol to tag id

  Corpus train_;                // training corpus
  Corpus dev_;                  // test corpus

  // Model dimensions.
  int num_words_ = 0;
  int num_tags_ = 0;

  Library library_;             // kernel library
  Flow flow_;                   // flow for tagger model
  Network net_;                 // neural net
#ifdef __linux__
  ElfLinker linker_;            // linker for outputting generated code
#endif

  // Document input encoder.
  LexicalEncoder encoder_;

  // Tagger model.
  TaggerModel model_;

  // Loss and optimizer.
  CrossEntropyLoss loss_;
  Optimizer *optimizer_= nullptr;

  // Statistics.
  int epoch_ = 1;
  int prev_tokens_ = 0;
  int num_tokens_ = 0;
  float loss_sum_ = 0.0;
  int loss_count_ = 0;
  float prev_loss_ = 0.0;
  float prev_acc_ = 0.0;
  float alpha_ = FLAGS_alpha;
  double start_;
  double optimizer_time_ = 0.0;
  int num_workers_ = 0;
  int64 prev_flops_ = 0;

  // Global locks.
  Mutex update_mu_;
  Mutex eval_mu_;
  std::condition_variable eval_model_;
};

int main(int argc, char *argv[]) {
  InitProgram(&argc, &argv);

  if (FLAGS_avx512) jit::CPU::Enable(jit::AVX512F);
  if (FLAGS_disable_avx512) jit::CPU::Disable(jit::AVX512F);

  Tagger tagger;
  tagger.ReadCorpora();
  tagger.Build();
  tagger.Compile();
  tagger.Initialize();
  tagger.Train();
  tagger.Done();

  return 0;
}
<|MERGE_RESOLUTION|>--- conflicted
+++ resolved
@@ -66,12 +66,9 @@
 DEFINE_int32(lexthres, 0, "Lexicon threshold");
 DEFINE_string(flow, "", "Flow file for saving trained POS tagger");
 DEFINE_bool(adam, false, "Use Adam optimizer");
-<<<<<<< HEAD
+DEFINE_bool(optacc, false, "Decay learning rate based on accuracy");
 DEFINE_bool(avx512, false, "Enable AVX-512 code generation");
 DEFINE_bool(disable_avx512, false, "Disable AVX-512 code generation");
-=======
-DEFINE_bool(optacc, false, "Decay learning rate based on accuracy");
->>>>>>> 2bce7f6c
 
 using namespace sling;
 using namespace sling::myelin;
@@ -356,12 +353,8 @@
       float secs = end - start_;
       int tps = (num_tokens_ - prev_tokens_) / secs;
       int64 flops = flops_counter - prev_flops_;
-<<<<<<< HEAD
-      float gflops = flops / secs / 1e9;
+      int gflops = flops / secs / 1e9;
       int contention = optimizer_time_ / secs * 100;
-=======
-      int gflops = flops / secs / 1e9;
->>>>>>> 2bce7f6c
 
       LOG(INFO) << epoch_ << " epochs, "
                 << contention << "% contention, "
@@ -466,15 +459,8 @@
       // Apply gradients to model.
       if (iteration % FLAGS_batch == 0) {
         if (FLAGS_lock) update_mu_.Lock();
-<<<<<<< HEAD
         Clock timer;
         timer.start();
-        if (!FLAGS_adam) {
-          auto *sgd = static_cast<GradientDescentOptimizer *>(optimizer_);
-          sgd->set_alpha(alpha_);
-        }
-=======
->>>>>>> 2bce7f6c
         optimizer_->Apply(gradients);
         timer.stop();
         loss_sum_ += local_loss_sum;
