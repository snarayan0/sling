--- conflicted
+++ resolved
@@ -1,45 +1,27 @@
 #!/bin/sh
 
 bazel build -c opt \
-<<<<<<< HEAD
-  base:* \
-  file:* \
-  frame:* \
-  http:* \
-  myelin:* \
-  myelin/kernel:* \
-  myelin/generator:* \
-  myelin/tests:* \
-  myelin/cuda:* \
-  nlp/document:* \
-  nlp/kb:* \
-  nlp/parser:* \
-  nlp/parser/tools:* \
-  nlp/parser/trainer:* \
-  nlp/web:* \
-  nlp/wiki:* \
-  schema:* \
-  stream:* \
-  string:* \
-  task:* \
-  tools:* \
-  util:* \
-  web:* \
-  workflow:* \
-=======
   sling/base:* \
   sling/file:* \
   sling/frame:* \
+  sling/http:* \
   sling/myelin:* \
   sling/myelin/kernel:* \
   sling/myelin/generator:* \
+  sling/myelin/tests:* \
   sling/myelin/cuda:* \
   sling/nlp/document:* \
+  sling/nlp/kb:* \
   sling/nlp/parser:* \
   sling/nlp/parser/tools:* \
   sling/nlp/parser/trainer:* \
+  sling/nlp/web:* \
+  sling/nlp/wiki:* \
+  sling/schema:* \
   sling/stream:* \
   sling/string:* \
+  sling/task:* \
   sling/util:* \
   sling/web:* \
->>>>>>> 0407d968
+  sling/workflow:* \
+  tools:* \
