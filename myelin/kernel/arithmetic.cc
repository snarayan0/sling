--- conflicted
+++ resolved
@@ -116,11 +116,7 @@
         var->type = Express::NUMBER;
         var->id = const_id;
       } else {
-<<<<<<< HEAD
-        expr->Variable(Express::INPUT, i)->type = Express::CONST;
-=======
         var->type = Express::CONST;
->>>>>>> 25510d99
       }
     }
   }
