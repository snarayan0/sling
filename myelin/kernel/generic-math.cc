--- conflicted
+++ resolved
@@ -125,11 +125,7 @@
   string Name() override { return "GenFltAbs"; }
   string Operation() override { return "Abs"; }
   FltFunc Function() override { return fabsf; }
-<<<<<<< HEAD
-  string FunctionSymbol() override { return "_fabsf"; }
-=======
   string FunctionSymbol() override { return "fabsf"; }
->>>>>>> 5e4d0e9c
 };
 
 class GenericFltSqrt : public GenericFltMathFunction {
@@ -137,11 +133,7 @@
   string Name() override { return "GenFltSqrt"; }
   string Operation() override { return "Sqrt"; }
   FltFunc Function() override { return sqrtf; }
-<<<<<<< HEAD
-  string FunctionSymbol() override { return "_sqrtf"; }
-=======
   string FunctionSymbol() override { return "sqrtf"; }
->>>>>>> 5e4d0e9c
 };
 
 class GenericFltExp : public GenericFltMathFunction {
@@ -149,11 +141,7 @@
   string Name() override { return "GenFltExp"; }
   string Operation() override { return "Exp"; }
   FltFunc Function() override { return expf; }
-<<<<<<< HEAD
-  string FunctionSymbol() override { return "_expf"; }
-=======
   string FunctionSymbol() override { return "expf"; }
->>>>>>> 5e4d0e9c
 };
 
 class GenericFltLog : public GenericFltMathFunction {
@@ -161,11 +149,7 @@
   string Name() override { return "GenFltLog"; }
   string Operation() override { return "Log"; }
   FltFunc Function() override { return logf; }
-<<<<<<< HEAD
-  string FunctionSymbol() override { return "_logf"; }
-=======
   string FunctionSymbol() override { return "logf"; }
->>>>>>> 5e4d0e9c
 };
 
 class GenericFltCeil : public GenericFltMathFunction {
@@ -173,11 +157,7 @@
   string Name() override { return "GenFltCeil"; }
   string Operation() override { return "Ceil"; }
   FltFunc Function() override { return ceilf; }
-<<<<<<< HEAD
-  string FunctionSymbol() override { return "_ceilf"; }
-=======
   string FunctionSymbol() override { return "ceilf"; }
->>>>>>> 5e4d0e9c
 };
 
 class GenericFltFloor : public GenericFltMathFunction {
@@ -185,11 +165,7 @@
   string Name() override { return "GenFltFloor"; }
   string Operation() override { return "Floor"; }
   FltFunc Function() override { return floorf; }
-<<<<<<< HEAD
-  string FunctionSymbol() override { return "_floorf"; }
-=======
   string FunctionSymbol() override { return "floorf"; }
->>>>>>> 5e4d0e9c
 };
 
 class GenericFltCos : public GenericFltMathFunction {
@@ -197,11 +173,7 @@
   string Name() override { return "GenFltCos"; }
   string Operation() override { return "Cos"; }
   FltFunc Function() override { return cosf; }
-<<<<<<< HEAD
-  string FunctionSymbol() override { return "_cosf"; }
-=======
   string FunctionSymbol() override { return "cosf"; }
->>>>>>> 5e4d0e9c
 };
 
 class GenericFltSin : public GenericFltMathFunction {
@@ -209,11 +181,7 @@
   string Name() override { return "GenFltSin"; }
   string Operation() override { return "Sin"; }
   FltFunc Function() override { return sinf; }
-<<<<<<< HEAD
-  string FunctionSymbol() override { return "_sinf"; }
-=======
   string FunctionSymbol() override { return "sinf"; }
->>>>>>> 5e4d0e9c
 };
 
 class GenericFltTan : public GenericFltMathFunction {
@@ -221,11 +189,7 @@
   string Name() override { return "GenFltTan"; }
   string Operation() override { return "Tan"; }
   FltFunc Function() override { return tanf; }
-<<<<<<< HEAD
-  string FunctionSymbol() override { return "_tanf"; }
-=======
   string FunctionSymbol() override { return "tanf"; }
->>>>>>> 5e4d0e9c
 };
 
 class GenericFltTanh : public GenericFltMathFunction {
@@ -233,11 +197,7 @@
   string Name() override { return "GenFltTanh"; }
   string Operation() override { return "Tanh"; }
   FltFunc Function() override { return tanhf; }
-<<<<<<< HEAD
-  string FunctionSymbol() override { return "_tanhf"; }
-=======
   string FunctionSymbol() override { return "tanhf"; }
->>>>>>> 5e4d0e9c
 };
 
 class GenericFltSigmoid : public GenericFltMathFunction {
@@ -245,11 +205,7 @@
   string Name() override { return "GenFltSigmoid"; }
   string Operation() override { return "Sigmoid"; }
   FltFunc Function() override { return sigmoid; }
-<<<<<<< HEAD
-  string FunctionSymbol() override { return "_sigmoid"; }
-=======
   string FunctionSymbol() override { return "sigmoid"; }
->>>>>>> 5e4d0e9c
 };
 
 class GenericFltRelu : public GenericFltMathFunction {
@@ -257,11 +213,7 @@
   string Name() override { return "GenFltRelu"; }
   string Operation() override { return "Relu"; }
   FltFunc Function() override { return relu; }
-<<<<<<< HEAD
-  string FunctionSymbol() override { return "_relu"; }
-=======
   string FunctionSymbol() override { return "relu"; }
->>>>>>> 5e4d0e9c
 };
 
 // Compute argmax of input.
