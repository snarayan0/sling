--- conflicted
+++ resolved
@@ -572,13 +572,7 @@
 
     // Update connectors replacing the output with the input.
     for (Connector *cnx : cnxs_) {
-<<<<<<< HEAD
-      for (int i = 0; i < cnx->links.size(); ++i) {
-        if (cnx->links[i] == output) cnx->links[i] = input;
-      }
-=======
       cnx->ReplaceLink(output, input);
->>>>>>> 966c105e
     }
 
     // Delete output variable.
